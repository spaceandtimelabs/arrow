--- conflicted
+++ resolved
@@ -193,13 +193,6 @@
                 "arm64v8/ubuntu:bionic" \
                 "ubuntu:focal" \
                 "arm64v8/ubuntu:focal" \
-<<<<<<< HEAD
-                "ubuntu:hirsute" \
-                "arm64v8/ubuntu:hirsute" \
-                "ubuntu:impish" \
-                "arm64v8/ubuntu:impish" \
-=======
->>>>>>> 7fe71f5c
                 "ubuntu:jammy" \
                 "arm64v8/ubuntu:jammy"; do \
     case "${target}" in
