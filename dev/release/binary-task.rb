# Licensed to the Apache Software Foundation (ASF) under one
# or more contributor license agreements.  See the NOTICE file
# distributed with this work for additional information
# regarding copyright ownership.  The ASF licenses this file
# to you under the Apache License, Version 2.0 (the
# "License"); you may not use this file except in compliance
# with the License.  You may obtain a copy of the License at
#
#   http://www.apache.org/licenses/LICENSE-2.0
#
# Unless required by applicable law or agreed to in writing,
# software distributed under the License is distributed on an
# "AS IS" BASIS, WITHOUT WARRANTIES OR CONDITIONS OF ANY
# KIND, either express or implied.  See the License for the
# specific language governing permissions and limitations
# under the License.

require "cgi/util"
require "digest/sha2"
require "io/console"
require "json"
require "net/http"
require "pathname"
require "tempfile"
require "thread"
require "time"

begin
  require "apt-dists-merge"
rescue LoadError
  warn("apt-dists-merge is needed for apt:* tasks")
end

class BinaryTask
  include Rake::DSL

  class ThreadPool
    def initialize(use_case, &worker)
      @n_workers = choose_n_workers(use_case)
      @worker = worker
      @jobs = Thread::Queue.new
      @workers = @n_workers.times.collect do
        Thread.new do
          loop do
            job = @jobs.pop
            break if job.nil?
            @worker.call(job)
          end
        end
      end
    end

    def <<(job)
      @jobs << job
    end

    def join
      @n_workers.times do
        @jobs << nil
      end
      @workers.each(&:join)
    end

    private
    def choose_n_workers(use_case)
      case use_case
      when :artifactory
        # Too many workers cause Artifactory error.
        6
      when :gpg
        # Too many workers cause gpg-agent error.
        2
      else
        raise "Unknown use case: #{use_case}"
      end
    end
  end

  class ProgressReporter
    def initialize(label, count_max=0)
      @label = label
      @count_max = count_max

      @mutex = Thread::Mutex.new

      @time_start = Time.now
      @time_previous = Time.now
      @count_current = 0
      @count_previous = 0
    end

    def advance
      @mutex.synchronize do
        @count_current += 1

        return if @count_max.zero?

        time_current = Time.now
        if time_current - @time_previous <= 1
          return
        end

        show_progress(time_current)
      end
    end

    def increment_max
      @mutex.synchronize do
        @count_max += 1
        show_progress(Time.now) if @count_max == 1
      end
    end

    def finish
      @mutex.synchronize do
        return if @count_max.zero?
        show_progress(Time.now)
        $stderr.puts
      end
    end

    private
    def show_progress(time_current)
      n_finishes = @count_current - @count_previous
      throughput = n_finishes.to_f / (time_current - @time_previous)
      @time_previous = time_current
      @count_previous = @count_current

      message = build_message(time_current, throughput)
      $stderr.print("\r#{message}") if message
    end

    def build_message(time_current, throughput)
      percent = (@count_current / @count_max.to_f) * 100
      formatted_count = "[%s/%s]" % [
        format_count(@count_current),
        format_count(@count_max),
      ]
      elapsed_second = time_current - @time_start
      if throughput.zero?
        rest_second = 0
      else
        rest_second = (@count_max - @count_current) / throughput
      end
      separator = " - "
      progress = "%5.1f%% %s %s %s %s" % [
        percent,
        formatted_count,
        format_time_interval(elapsed_second),
        format_time_interval(rest_second),
        format_throughput(throughput),
      ]
      label = @label

      width = guess_terminal_width
      return "#{label}#{separator}#{progress}" if width.nil?

      return nil if progress.size > width

      label_width = width - progress.size - separator.size
      if label.size > label_width
        ellipsis = "..."
        shorten_label_width = label_width - ellipsis.size
        if shorten_label_width < 1
          return progress
        else
          label = label[0, shorten_label_width] + ellipsis
        end
      end
      "#{label}#{separator}#{progress}"
    end

    def format_count(count)
      "%d" % count
    end

    def format_time_interval(interval)
      if interval < 60
        "00:00:%02d" % interval
      elsif interval < (60 * 60)
        minute, second = interval.divmod(60)
        "00:%02d:%02d" % [minute, second]
      elsif interval < (60 * 60 * 24)
        minute, second = interval.divmod(60)
        hour, minute = minute.divmod(60)
        "%02d:%02d:%02d" % [hour, minute, second]
      else
        minute, second = interval.divmod(60)
        hour, minute = minute.divmod(60)
        day, hour = hour.divmod(24)
        "%dd %02d:%02d:%02d" % [day, hour, minute, second]
      end
    end

    def format_throughput(throughput)
      "%2d/s" % throughput
    end

    def guess_terminal_width
      guess_terminal_width_from_io ||
        guess_terminal_width_from_command ||
        guess_terminal_width_from_env ||
        80
    end

    def guess_terminal_width_from_io
      if IO.respond_to?(:console) and IO.console
        IO.console.winsize[1]
      elsif $stderr.respond_to?(:winsize)
        begin
          $stderr.winsize[1]
        rescue SystemCallError
          nil
        end
      else
        nil
      end
    end

    def guess_terminal_width_from_command
      IO.pipe do |input, output|
        begin
          pid = spawn("tput", "cols", {:out => output, :err => output})
        rescue SystemCallError
          return nil
        end

        output.close
        _, status = Process.waitpid2(pid)
        return nil unless status.success?

        result = input.read.chomp
        begin
          Integer(result, 10)
        rescue ArgumentError
          nil
        end
      end
    end

    def guess_terminal_width_from_env
      env = ENV["COLUMNS"] || ENV["TERM_WIDTH"]
      return nil if env.nil?

      begin
        Integer(env, 10)
      rescue ArgumentError
        nil
      end
    end
  end

  class ArtifactoryClient
    class Error < StandardError
      attr_reader :request
      attr_reader :response
      def initialize(request, response, message)
        @request = request
        @response = response
        super(message)
      end
    end

    def initialize(prefix, api_key)
      @prefix = prefix
      @api_key = api_key
      @http = nil
      restart
    end

    def restart
      close
      @http = start_http(build_url(""))
    end

    private def start_http(url, &block)
      http = Net::HTTP.new(url.host, url.port)
      http.set_debug_output($stderr) if ENV["DEBUG"]
      http.use_ssl = true
      if block_given?
        http.start(&block)
      else
        http
      end
    end

    def close
      return if @http.nil?
      @http.finish if @http.started?
      @http = nil
    end

    def request(method, headers, url, body: nil, &block)
      request = build_request(method, url, headers, body: body)
      if ENV["DRY_RUN"]
        case request
        when Net::HTTP::Get, Net::HTTP::Head
        else
          p [method, url]
          return
        end
      end
      request_internal(@http, request, &block)
    end

    private def request_internal(http, request, &block)
      http.request(request) do |response|
        case response
        when Net::HTTPSuccess,
             Net::HTTPNotModified
          if block_given?
            return yield(response)
          else
            response.read_body
            return response
          end
        when Net::HTTPRedirection
          redirected_url = URI(response["Location"])
          redirected_request = Net::HTTP::Get.new(redirected_url, {})
          start_http(redirected_url) do |redirected_http|
            request_internal(redirected_http, redirected_request, &block)
          end
        else
          message = "failed to request: "
          message << "#{request.uri}: #{request.method}: "
          message << "#{response.message} #{response.code}"
          if response.body
            message << "\n"
            message << response.body
          end
          raise Error.new(request, response, message)
        end
      end
    end

    def files
      _files = []
      directories = [""]
      until directories.empty?
        directory = directories.shift
        list(directory).each do |path|
          resolved_path = "#{directory}#{path}"
          case path
          when "../"
          when /\/\z/
            directories << resolved_path
          else
            _files << resolved_path
          end
        end
      end
      _files
    end

    def list(path)
      url = build_url(path)
      with_retry(3, url) do
        begin
          request(:get, {}, url) do |response|
            response.body.scan(/<a href="(.+?)"/).flatten
          end
        rescue Error => error
          case error.response
          when Net::HTTPNotFound
            return []
          else
            raise
          end
        end
      end
    end

    def head(path)
      url = build_url(path)
      with_retry(3, url) do
        request(:head, {}, url)
      end
    end

    def exist?(path)
      begin
        head(path)
        true
      rescue Error => error
        case error.response
        when Net::HTTPNotFound
          false
        else
          raise
        end
      end
    end

    def upload(path, destination_path)
      destination_url = build_url(destination_path)
      with_retry(3, destination_url) do
        sha1 = Digest::SHA1.file(path).hexdigest
        sha256 = Digest::SHA256.file(path).hexdigest
        headers = {
          "X-Artifactory-Last-Modified" => File.mtime(path).rfc2822,
          "X-Checksum-Deploy" => "false",
          "X-Checksum-Sha1" => sha1,
          "X-Checksum-Sha256" => sha256,
          "Content-Length" => File.size(path).to_s,
          "Content-Type" => "application/octet-stream",
        }
        File.open(path, "rb") do |input|
          request(:put, headers, destination_url, body: input)
        end
      end
    end

    def download(path, output_path=nil)
      url = build_url(path)
      with_retry(5, url) do
        begin
          begin
            headers = {}
            if output_path and File.exist?(output_path)
              headers["If-Modified-Since"] = File.mtime(output_path).rfc2822
            end
            request(:get, headers, url) do |response|
              case response
              when Net::HTTPNotModified
              else
                if output_path
                  File.open(output_path, "wb") do |output|
                    response.read_body do |chunk|
                      output.write(chunk)
                    end
                  end
                  last_modified = response["Last-Modified"]
                  if last_modified
                    FileUtils.touch(output_path,
                                    mtime: Time.rfc2822(last_modified))
                  end
                else
                  response.body
                end
              end
            end
          rescue Error => error
            case error.response
            when Net::HTTPNotFound
              $stderr.puts(error.message)
              return
            else
              raise
            end
          end
        end
      rescue
        FileUtils.rm_f(output_path)
        raise
      end
    end

    def delete(path)
      url = build_url(path)
      with_retry(3, url) do
        request(:delete, {}, url)
      end
    end

    def copy(source, destination)
      url = build_api_url("copy/arrow/#{source}",
                          "to" => "/arrow/#{destination}")
      with_retry(3, url) do
        with_read_timeout(300) do
          request(:post, {}, url)
        end
      end
    end

    private
    def build_url(path)
      uri_string = "https://apache.jfrog.io/artifactory/arrow"
      uri_string << "/#{@prefix}" unless @prefix.nil?
      uri_string << "/#{path}"
      URI(uri_string)
    end

    def build_api_url(path, parameters)
      uri_string = "https://apache.jfrog.io/artifactory/api/#{path}"
      unless parameters.empty?
        uri_string << "?"
        escaped_parameters = parameters.collect do |key, value|
          "#{CGI.escape(key)}=#{CGI.escape(value)}"
        end
        uri_string << escaped_parameters.join("&")
      end
      URI(uri_string)
    end

    def build_request(method, url, headers, body: nil)
      need_auth = false
      case method
      when :head
        request = Net::HTTP::Head.new(url, headers)
      when :get
        request = Net::HTTP::Get.new(url, headers)
      when :post
        need_auth = true
        request = Net::HTTP::Post.new(url, headers)
      when :put
        need_auth = true
        request = Net::HTTP::Put.new(url, headers)
      when :delete
        need_auth = true
        request = Net::HTTP::Delete.new(url, headers)
      else
        raise "unsupported HTTP method: #{method.inspect}"
      end
      request["Connection"] = "Keep-Alive"
      request["X-JFrog-Art-Api"] = @api_key if need_auth
      if body
        if body.is_a?(String)
          request.body = body
        else
          request.body_stream = body
        end
      end
      request
    end

    def with_retry(max_n_retries, target)
      n_retries = 0
      begin
        yield
      rescue Net::OpenTimeout,
             OpenSSL::OpenSSLError,
             SocketError,
             SystemCallError,
             Timeout::Error => error
        n_retries += 1
        if n_retries <= max_n_retries
          $stderr.puts
          $stderr.puts("Retry #{n_retries}: #{target}: " +
                       "#{error.class}: #{error.message}")
          restart
          retry
        else
          raise
        end
      end
    end

    def with_read_timeout(timeout)
      current_timeout = @http.read_timeout
      begin
        @http.read_timeout = timeout
        yield
      ensure
        @http.read_timeout = current_timeout
      end
    end
  end

  class ArtifactoryClientPool
    class << self
      def open(prefix, api_key)
        pool = new(prefix, api_key)
        begin
          yield(pool)
        ensure
          pool.close
        end
      end
    end

    def initialize(prefix, api_key)
      @prefix = prefix
      @api_key = api_key
      @mutex = Thread::Mutex.new
      @clients = []
    end

    def pull
      client = @mutex.synchronize do
        if @clients.empty?
          ArtifactoryClient.new(@prefix, @api_key)
        else
          @clients.pop
        end
      end
      begin
        yield(client)
      ensure
        release(client)
      end
    end

    def release(client)
      @mutex.synchronize do
        @clients << client
      end
    end

    def close
      @clients.each(&:close)
    end
  end

  module ArtifactoryPath
    private
    def base_path
      path = @distribution
      path += "-staging" if @staging
      path
    end

    def rc_base_path
      base_path + "-rc"
    end

    def release_base_path
      base_path
    end

    def target_base_path
      if @rc
        rc_base_path
      else
        release_base_path
      end
    end
  end

  class ArtifactoryDownloader
    include ArtifactoryPath

    def initialize(api_key:,
                   destination:,
                   distribution:,
                   pattern: nil,
                   prefix: nil,
                   rc: nil,
                   staging: false)
      @api_key = api_key
      @destination = destination
      @distribution = distribution
      @pattern = pattern
      @prefix = prefix
      @rc = rc
      @staging = staging
    end

    def download
      progress_label = "Downloading: #{target_base_path}"
      progress_reporter = ProgressReporter.new(progress_label)
      prefix = [target_base_path, @prefix].compact.join("/")
      ArtifactoryClientPool.open(prefix, @api_key) do |client_pool|
        thread_pool = ThreadPool.new(:artifactory) do |path, output_path|
          client_pool.pull do |client|
            client.download(path, output_path)
          end
          progress_reporter.advance
        end
        files = client_pool.pull do |client|
          client.files
        end
        files.each do |path|
          output_path = "#{@destination}/#{path}"
          if @pattern
            next unless @pattern.match?(path)
          end
          yield(output_path)
          output_dir = File.dirname(output_path)
          FileUtils.mkdir_p(output_dir)
          progress_reporter.increment_max
          thread_pool << [path, output_path]
        end
        thread_pool.join
      end
      progress_reporter.finish
    end
  end

  class ArtifactoryUploader
    include ArtifactoryPath

    def initialize(api_key:,
                   destination_prefix: nil,
                   distribution:,
                   rc: nil,
                   source:,
                   staging: false,
                   sync: false,
                   sync_pattern: nil)
      @api_key = api_key
      @destination_prefix = destination_prefix
      @distribution = distribution
      @rc = rc
      @source = source
      @staging = staging
      @sync = sync
      @sync_pattern = sync_pattern
    end

    def upload
      progress_label = "Uploading: #{target_base_path}"
      progress_reporter = ProgressReporter.new(progress_label)
      prefix = target_base_path
      prefix += "/#{@destination_prefix}" if @destination_prefix
      ArtifactoryClientPool.open(prefix, @api_key) do |client_pool|
        if @sync
          existing_files = client_pool.pull do |client|
            client.files
          end
        else
          existing_files = []
        end

        thread_pool = ThreadPool.new(:artifactory) do |path, relative_path|
          client_pool.pull do |client|
            client.upload(path, relative_path)
          end
          progress_reporter.advance
        end

        source = Pathname(@source)
        source.glob("**/*") do |path|
          next if path.directory?
          destination_path = path.relative_path_from(source)
          progress_reporter.increment_max
          existing_files.delete(destination_path.to_s)
          thread_pool << [path, destination_path]
        end
        thread_pool.join

        if @sync
          thread_pool = ThreadPool.new(:artifactory) do |path|
            client_pool.pull do |client|
              client.delete(path)
            end
            progress_reporter.advance
          end
          existing_files.each do |path|
            if @sync_pattern
              next unless @sync_pattern.match?(path)
            end
            progress_reporter.increment_max
            thread_pool << path
          end
          thread_pool.join
        end
      end
      progress_reporter.finish
    end
  end

  class ArtifactoryReleaser
    include ArtifactoryPath

    def initialize(api_key:,
                   distribution:,
                   list: nil,
                   rc_prefix: nil,
                   release_prefix: nil,
                   staging: false)
      @api_key = api_key
      @distribution = distribution
      @list = list
      @rc_prefix = rc_prefix
      @release_prefix = release_prefix
      @staging = staging
    end

    def release
      progress_label = "Releasing: #{release_base_path}"
      progress_reporter = ProgressReporter.new(progress_label)
      rc_prefix = [rc_base_path, @rc_prefix].compact.join("/")
      release_prefix = [release_base_path, @release_prefix].compact.join("/")
      ArtifactoryClientPool.open(rc_prefix, @api_key) do |client_pool|
        thread_pool = ThreadPool.new(:artifactory) do |path, release_path|
          client_pool.pull do |client|
            client.copy(path, release_path)
          end
          progress_reporter.advance
        end
        files = client_pool.pull do |client|
          if @list
            client.download(@list, nil).lines(chomp: true)
          else
            client.files
          end
        end
        files.each do |path|
          progress_reporter.increment_max
          rc_path = "#{rc_prefix}/#{path}"
          release_path = "#{release_prefix}/#{path}"
          thread_pool << [rc_path, release_path]
        end
        thread_pool.join
      end
      progress_reporter.finish
    end
  end

  def define
    define_apt_tasks
    define_yum_tasks
    define_docs_tasks
    define_nuget_tasks
    define_python_tasks
    define_r_tasks
    define_summary_tasks
  end

  private
  def env_value(name)
    value = ENV[name]
    value = yield(name) if value.nil? and block_given?
    raise "Specify #{name} environment variable" if value.nil?
    value
  end

  def verbose?
    ENV["VERBOSE"] == "yes"
  end

  def default_output
    if verbose?
      $stdout
    else
      IO::NULL
    end
  end

  def gpg_key_id
    env_value("GPG_KEY_ID")
  end

  def shorten_gpg_key_id(id)
    id[-8..-1]
  end

  def rpm_gpg_key_package_name(id)
    "gpg-pubkey-#{shorten_gpg_key_id(id).downcase}"
  end

  def artifactory_api_key
    env_value("ARTIFACTORY_API_KEY")
  end

  def artifacts_dir
    env_value("ARTIFACTS_DIR")
  end

  def version
    env_value("VERSION")
  end

  def rc
    env_value("RC")
  end

  def staging?
    ENV["STAGING"] == "yes"
  end

  def full_version
    "#{version}-rc#{rc}"
  end

  def valid_sign?(path, sign_path)
    IO.pipe do |input, output|
      begin
        sh({"LANG" => "C"},
           "gpg",
           "--verify",
           sign_path,
           path,
           out: default_output,
           err: output,
           verbose: false)
      rescue
        return false
      end
      output.close
      /Good signature/ === input.read
    end
  end

  def sign(source_path, destination_path)
    if File.exist?(destination_path)
      return if valid_sign?(source_path, destination_path)
      rm(destination_path, verbose: false)
    end
    sh("gpg",
       "--armor",
       "--detach-sign",
       "--local-user", gpg_key_id,
       "--output", destination_path,
       source_path,
       out: default_output,
       verbose: verbose?)
  end

  def sha512(source_path, destination_path)
    if File.exist?(destination_path)
      sha512 = File.read(destination_path).split[0]
      return if Digest::SHA512.file(source_path).hexdigest == sha512
    end
    absolute_destination_path = File.expand_path(destination_path)
    Dir.chdir(File.dirname(source_path)) do
      sh("shasum",
         "--algorithm", "512",
         File.basename(source_path),
         out: absolute_destination_path,
         verbose: verbose?)
    end
  end

  def sign_dir(label, dir)
    progress_label = "Signing: #{label}"
    progress_reporter = ProgressReporter.new(progress_label)

    target_paths = []
    Pathname(dir).glob("**/*") do |path|
      next if path.directory?
      case path.extname
      when ".asc", ".sha512"
        next
      end
      progress_reporter.increment_max
      target_paths << path.to_s
    end
    target_paths.each do |path|
      sign(path, "#{path}.asc")
      sha512(path, "#{path}.sha512")
      progress_reporter.advance
    end
    progress_reporter.finish
  end

  def download_distribution(distribution,
                            destination,
                            target,
                            pattern: nil,
                            prefix: nil)
    mkdir_p(destination, verbose: verbose?) unless File.exist?(destination)
    existing_paths = {}
    Pathname(destination).glob("**/*") do |path|
      next if path.directory?
      existing_paths[path.to_s] = true
    end
    options = {
      api_key: artifactory_api_key,
      destination: destination,
      distribution: distribution,
      pattern: pattern,
      prefix: prefix,
      staging: staging?,
    }
    options[:rc] = rc if target == :rc
    downloader = ArtifactoryDownloader.new(**options)
    downloader.download do |output_path|
      existing_paths.delete(output_path)
    end
    existing_paths.each_key do |path|
      rm_f(path, verbose: verbose?)
    end
  end

  def release_distribution(distribution,
                           list: nil,
                           rc_prefix: nil,
                           release_prefix: nil)
    options = {
      api_key: artifactory_api_key,
      distribution: distribution,
      list: list,
      rc_prefix: rc_prefix,
      release_prefix: release_prefix,
      staging: staging?,
    }
    releaser = ArtifactoryReleaser.new(**options)
    releaser.release
  end

  def same_content?(path1, path2)
    File.exist?(path1) and
      File.exist?(path2) and
      Digest::SHA256.file(path1) == Digest::SHA256.file(path2)
  end

  def copy_artifact(source_path,
                    destination_path,
                    progress_reporter)
    return if same_content?(source_path, destination_path)
    progress_reporter.increment_max
    destination_dir = File.dirname(destination_path)
    unless File.exist?(destination_dir)
      mkdir_p(destination_dir, verbose: verbose?)
    end
    cp(source_path, destination_path, verbose: verbose?)
    progress_reporter.advance
  end

  def prepare_staging(base_path)
    client = ArtifactoryClient.new(nil, artifactory_api_key)
    ["", "-rc"].each do |suffix|
      path = "#{base_path}#{suffix}"
      progress_reporter = ProgressReporter.new("Preparing staging for #{path}")
      progress_reporter.increment_max
      begin
        staging_path = "#{base_path}-staging#{suffix}"
        if client.exist?(staging_path)
          client.delete(staging_path)
        end
        if client.exist?(path)
          client.copy(path, staging_path)
        end
      ensure
        progress_reporter.advance
        progress_reporter.finish
      end
    end
  end

  def delete_staging(base_path)
    client = ArtifactoryClient.new(nil, artifactory_api_key)
    ["", "-rc"].each do |suffix|
      path = "#{base_path}#{suffix}"
      progress_reporter = ProgressReporter.new("Deleting staging for #{path}")
      progress_reporter.increment_max
      begin
        staging_path = "#{base_path}-staging#{suffix}"
        if client.exist?(staging_path)
          client.delete(staging_path)
        end
      ensure
        progress_reporter.advance
        progress_reporter.finish
      end
    end
  end

  def uploaded_files_name
    "uploaded-files.txt"
  end

  def write_uploaded_files(dir)
    dir = Pathname(dir)
    uploaded_files = []
    dir.glob("**/*") do |path|
      next if path.directory?
      uploaded_files << path.relative_path_from(dir).to_s
    end
    File.open("#{dir}/#{uploaded_files_name}", "w") do |output|
      output.puts(uploaded_files.sort)
    end
  end

  def tmp_dir
    "/tmp"
  end

  def rc_dir
    "#{tmp_dir}/rc"
  end

  def release_dir
    "#{tmp_dir}/release"
  end

  def apt_repository_label
    "Apache Arrow"
  end

  def apt_repository_description
    "Apache Arrow packages"
  end

  def apt_rc_repositories_dir
    "#{rc_dir}/apt/repositories"
  end

  def apt_release_repositories_dir
    "#{release_dir}/apt/repositories"
  end

  def available_apt_targets
    [
      ["debian", "bullseye", "main"],
      ["debian", "bookworm", "main"],
      ["ubuntu", "bionic", "main"],
      ["ubuntu", "focal", "main"],
<<<<<<< HEAD
      ["ubuntu", "impish", "main"],
=======
>>>>>>> 7fe71f5c
      ["ubuntu", "jammy", "main"],
    ]
  end

  def apt_targets
    env_apt_targets = (ENV["APT_TARGETS"] || "").split(",")
    if env_apt_targets.empty?
      available_apt_targets
    else
      available_apt_targets.select do |distribution, code_name, component|
        env_apt_targets.any? do |env_apt_target|
          if env_apt_target.include?("-")
            env_apt_target.start_with?("#{distribution}-#{code_name}")
          else
            env_apt_target == distribution
          end
        end
      end
    end
  end

  def apt_distributions
    apt_targets.collect(&:first).uniq
  end

  def apt_architectures
    [
      "amd64",
      "arm64",
    ]
  end

  def generate_apt_release(dists_dir, code_name, component, architecture)
    dir = "#{dists_dir}/#{component}/"
    if architecture == "source"
      dir << architecture
    else
      dir << "binary-#{architecture}"
    end

    mkdir_p(dir, verbose: verbose?)
    File.open("#{dir}/Release", "w") do |release|
      release.puts(<<-RELEASE)
Archive: #{code_name}
Component: #{component}
Origin: #{apt_repository_label}
Label: #{apt_repository_label}
Architecture: #{architecture}
      RELEASE
    end
  end

  def generate_apt_ftp_archive_generate_conf(code_name, component)
    conf = <<-CONF
Dir::ArchiveDir ".";
Dir::CacheDir ".";
TreeDefault::Directory "pool/#{code_name}/#{component}";
TreeDefault::SrcDirectory "pool/#{code_name}/#{component}";
Default::Packages::Extensions ".deb";
Default::Packages::Compress ". gzip xz";
Default::Sources::Compress ". gzip xz";
Default::Contents::Compress "gzip";
    CONF

    apt_architectures.each do |architecture|
      conf << <<-CONF

BinDirectory "dists/#{code_name}/#{component}/binary-#{architecture}" {
  Packages "dists/#{code_name}/#{component}/binary-#{architecture}/Packages";
  Contents "dists/#{code_name}/#{component}/Contents-#{architecture}";
  SrcPackages "dists/#{code_name}/#{component}/source/Sources";
};
      CONF
    end

    conf << <<-CONF

Tree "dists/#{code_name}" {
  Sections "#{component}";
  Architectures "#{apt_architectures.join(" ")} source";
};
    CONF

    conf
  end

  def generate_apt_ftp_archive_release_conf(code_name, component)
    <<-CONF
APT::FTPArchive::Release::Origin "#{apt_repository_label}";
APT::FTPArchive::Release::Label "#{apt_repository_label}";
APT::FTPArchive::Release::Architectures "#{apt_architectures.join(" ")}";
APT::FTPArchive::Release::Codename "#{code_name}";
APT::FTPArchive::Release::Suite "#{code_name}";
APT::FTPArchive::Release::Components "#{component}";
APT::FTPArchive::Release::Description "#{apt_repository_description}";
    CONF
  end

  def apt_update(base_dir, incoming_dir, merged_dir)
    apt_targets.each do |distribution, code_name, component|
      distribution_dir = "#{incoming_dir}/#{distribution}"
      pool_dir = "#{distribution_dir}/pool/#{code_name}"
      next unless File.exist?(pool_dir)
      dists_dir = "#{distribution_dir}/dists/#{code_name}"
      rm_rf(dists_dir, verbose: verbose?)
      generate_apt_release(dists_dir, code_name, component, "source")
      apt_architectures.each do |architecture|
        generate_apt_release(dists_dir, code_name, component, architecture)
      end

      generate_conf_file = Tempfile.new("apt-ftparchive-generate.conf")
      File.open(generate_conf_file.path, "w") do |conf|
        conf.puts(generate_apt_ftp_archive_generate_conf(code_name,
                                                         component))
      end
      cd(distribution_dir, verbose: verbose?) do
        sh("apt-ftparchive",
           "generate",
           generate_conf_file.path,
           out: default_output,
           verbose: verbose?)
      end

      Dir.glob("#{dists_dir}/Release*") do |release|
        rm_f(release, verbose: verbose?)
      end
      Dir.glob("#{distribution_dir}/*.db") do |db|
        rm_f(db, verbose: verbose?)
      end
      release_conf_file = Tempfile.new("apt-ftparchive-release.conf")
      File.open(release_conf_file.path, "w") do |conf|
        conf.puts(generate_apt_ftp_archive_release_conf(code_name,
                                                        component))
      end
      release_file = Tempfile.new("apt-ftparchive-release")
      sh("apt-ftparchive",
         "-c", release_conf_file.path,
         "release",
         dists_dir,
         out: release_file.path,
         verbose: verbose?)
      mv(release_file.path, "#{dists_dir}/Release", verbose: verbose?)

      base_dists_dir = "#{base_dir}/#{distribution}/dists/#{code_name}"
      merged_dists_dir = "#{merged_dir}/#{distribution}/dists/#{code_name}"
      rm_rf(merged_dists_dir)
      merger = APTDistsMerge::Merger.new(base_dists_dir,
                                         dists_dir,
                                         merged_dists_dir)
      merger.merge

      in_release_path = "#{merged_dists_dir}/InRelease"
      release_path = "#{merged_dists_dir}/Release"
      signed_release_path = "#{release_path}.gpg"
      sh("gpg",
         "--sign",
         "--detach-sign",
         "--armor",
         "--local-user", gpg_key_id,
         "--output", signed_release_path,
         release_path,
         out: default_output,
         verbose: verbose?)
      sh("gpg",
         "--clear-sign",
         "--local-user", gpg_key_id,
         "--output", in_release_path,
         release_path,
         out: default_output,
         verbose: verbose?)
    end
  end

  def define_apt_staging_tasks
    namespace :apt do
      namespace :staging do
        desc "Prepare staging environment for APT repositories"
        task :prepare do
          apt_distributions.each do |distribution|
            prepare_staging(distribution)
          end
        end

        desc "Delete staging environment for APT repositories"
        task :delete do
          apt_distributions.each do |distribution|
            delete_staging(distribution)
          end
        end
      end
    end
  end

  def define_apt_rc_tasks
    namespace :apt do
      namespace :rc do
        base_dir = "#{apt_rc_repositories_dir}/base"
        incoming_dir = "#{apt_rc_repositories_dir}/incoming"
        merged_dir = "#{apt_rc_repositories_dir}/merged"
        upload_dir = "#{apt_rc_repositories_dir}/upload"

        desc "Copy .deb packages"
        task :copy do
          apt_targets.each do |distribution, code_name, component|
            progress_label = "Copying: #{distribution} #{code_name}"
            progress_reporter = ProgressReporter.new(progress_label)

            distribution_dir = "#{incoming_dir}/#{distribution}"
            pool_dir = "#{distribution_dir}/pool/#{code_name}"
            rm_rf(pool_dir, verbose: verbose?)
            mkdir_p(pool_dir, verbose: verbose?)
            source_dir_prefix = "#{artifacts_dir}/#{distribution}-#{code_name}"
            Dir.glob("#{source_dir_prefix}*/**/*") do |path|
              next if File.directory?(path)
              base_name = File.basename(path)
              if base_name.start_with?("apache-arrow-apt-source")
                package_name = "apache-arrow-apt-source"
              else
                package_name = "apache-arrow"
              end
              destination_path = [
                pool_dir,
                component,
                package_name[0],
                package_name,
                base_name,
              ].join("/")
              copy_artifact(path,
                            destination_path,
                            progress_reporter)
              case base_name
              when /\A[^_]+-apt-source_.*\.deb\z/
                latest_apt_source_package_path = [
                  distribution_dir,
                  "#{package_name}-latest-#{code_name}.deb"
                ].join("/")
                copy_artifact(path,
                              latest_apt_source_package_path,
                              progress_reporter)
              end
            end
            progress_reporter.finish
          end
        end

        desc "Download dists/ for RC APT repositories"
        task :download do
          apt_distributions.each do |distribution|
            not_checksum_pattern = /.+(?<!\.asc|\.sha512)\z/
            base_distribution_dir = "#{base_dir}/#{distribution}"
            pattern = /\Adists\/#{not_checksum_pattern}/
            download_distribution(distribution,
                                  base_distribution_dir,
                                  :base,
                                  pattern: pattern)
          end
        end

        desc "Sign .deb packages"
        task :sign do
          apt_distributions.each do |distribution|
            distribution_dir = "#{incoming_dir}/#{distribution}"
            Dir.glob("#{distribution_dir}/**/*.dsc") do |path|
              begin
                sh({"LANG" => "C"},
                   "gpg",
                   "--verify",
                   path,
                   out: IO::NULL,
                   err: IO::NULL,
                   verbose: false)
              rescue
                sh("debsign",
                   "--no-re-sign",
                   "-k#{gpg_key_id}",
                   path,
                   out: default_output,
                   verbose: verbose?)
              end
            end
            sign_dir(distribution, distribution_dir)
          end
        end

        desc "Update RC APT repositories"
        task :update do
          apt_update(base_dir, incoming_dir, merged_dir)
          apt_targets.each do |distribution, code_name, component|
            dists_dir = "#{merged_dir}/#{distribution}/dists/#{code_name}"
            next unless File.exist?(dists_dir)
            sign_dir("#{distribution} #{code_name}",
                     dists_dir)
          end
        end

        desc "Upload .deb packages and RC APT repositories"
        task :upload do
          apt_distributions.each do |distribution|
            upload_distribution_dir = "#{upload_dir}/#{distribution}"
            incoming_distribution_dir = "#{incoming_dir}/#{distribution}"
            merged_dists_dir = "#{merged_dir}/#{distribution}/dists"

            rm_rf(upload_distribution_dir, verbose: verbose?)
            mkdir_p(upload_distribution_dir, verbose: verbose?)
            Dir.glob("#{incoming_distribution_dir}/*") do |path|
              next if File.basename(path) == "dists"
              cp_r(path,
                   upload_distribution_dir,
                   preserve: true,
                   verbose: verbose?)
            end
            cp_r(merged_dists_dir,
                 upload_distribution_dir,
                 preserve: true,
                 verbose: verbose?)
            write_uploaded_files(upload_distribution_dir)
            uploader = ArtifactoryUploader.new(api_key: artifactory_api_key,
                                               distribution: distribution,
                                               rc: rc,
                                               source: upload_distribution_dir,
                                               staging: staging?)
            uploader.upload
          end
        end
      end

      desc "Release RC APT repositories"
      apt_rc_tasks = [
        "apt:rc:copy",
        "apt:rc:download",
        "apt:rc:sign",
        "apt:rc:update",
        "apt:rc:upload",
      ]
      apt_rc_tasks.unshift("apt:staging:prepare") if staging?
      task :rc => apt_rc_tasks
    end
  end

  def define_apt_release_tasks
    directory apt_release_repositories_dir

    namespace :apt do
      task :release do
        apt_distributions.each do |distribution|
          release_distribution(distribution,
                               list: uploaded_files_name)
        end
      end
    end
  end

  def define_apt_tasks
    define_apt_staging_tasks
    define_apt_rc_tasks
    define_apt_release_tasks
  end

  def yum_rc_repositories_dir
    "#{rc_dir}/yum/repositories"
  end

  def yum_release_repositories_dir
    "#{release_dir}/yum/repositories"
  end

  def available_yum_targets
    [
      ["almalinux", "9"],
      ["almalinux", "8"],
      ["amazon-linux", "2"],
      ["centos", "9-stream"],
      ["centos", "8-stream"],
      ["centos", "7"],
    ]
  end

  def yum_targets
    env_yum_targets = (ENV["YUM_TARGETS"] || "").split(",")
    if env_yum_targets.empty?
      available_yum_targets
    else
      available_yum_targets.select do |distribution, distribution_version|
        env_yum_targets.any? do |env_yum_target|
          if /\d/.match?(env_yum_target)
            env_yum_target.start_with?("#{distribution}-#{distribution_version}")
          else
            env_yum_target == distribution
          end
        end
      end
    end
  end

  def yum_distributions
    yum_targets.collect(&:first).uniq
  end

  def yum_architectures
    [
      "aarch64",
      "x86_64",
    ]
  end

  def signed_rpm?(rpm)
    IO.pipe do |input, output|
      system("rpm", "--checksig", rpm, out: output)
      output.close
      signature = input.gets.sub(/\A#{Regexp.escape(rpm)}: /, "")
      signature.split.include?("signatures")
    end
  end

  def sign_rpms(directory)
    thread_pool = ThreadPool.new(:gpg) do |rpm|
      unless signed_rpm?(rpm)
        sh("rpm",
           "-D", "_gpg_name #{gpg_key_id}",
           "-D", "__gpg /usr/bin/gpg",
           "-D", "__gpg_check_password_cmd /bin/true true",
           "--resign",
           rpm,
           out: default_output,
           verbose: verbose?)
      end
    end
    Dir.glob("#{directory}/**/*.rpm") do |rpm|
      thread_pool << rpm
    end
    thread_pool.join
  end

  def rpm_sign(directory)
    unless system("rpm", "-q",
                  rpm_gpg_key_package_name(gpg_key_id),
                  out: IO::NULL)
      gpg_key = Tempfile.new(["apache-arrow-binary", ".asc"])
      sh("gpg",
         "--armor",
         "--export", gpg_key_id,
         out: gpg_key.path,
         verbose: verbose?)
      sh("rpm",
         "--import", gpg_key.path,
         out: default_output,
         verbose: verbose?)
      gpg_key.close!
    end

    yum_targets.each do |distribution, distribution_version|
      source_dir = [
        directory,
        distribution,
        distribution_version,
      ].join("/")
      sign_rpms(source_dir)
    end
  end

  def yum_update(base_dir, incoming_dir)
    yum_targets.each do |distribution, distribution_version|
      target_dir = "#{incoming_dir}/#{distribution}/#{distribution_version}"
      target_dir = Pathname(target_dir)
      next unless target_dir.directory?
      Dir.glob("#{target_dir}/**/repodata") do |repodata|
        rm_rf(repodata, verbose: verbose?)
      end
      target_dir.glob("*") do |arch_dir|
        next unless arch_dir.directory?
        base_repodata_dir = [
          base_dir,
          distribution,
          distribution_version,
          File.basename(arch_dir),
          "repodata",
        ].join("/")
        if File.exist?(base_repodata_dir)
          cp_r(base_repodata_dir,
               arch_dir.to_s,
               preserve: true,
               verbose: verbose?)
        end
        packages = Tempfile.new("createrepo-c-packages")
        Pathname.glob("#{arch_dir}/*/*.rpm") do |rpm|
          relative_rpm = rpm.relative_path_from(arch_dir)
          packages.puts(relative_rpm.to_s)
        end
        packages.close
        sh("createrepo_c",
           "--pkglist", packages.path,
           "--recycle-pkglist",
           "--retain-old-md-by-age=0",
           "--skip-stat",
           "--update",
           arch_dir.to_s,
           out: default_output,
           verbose: verbose?)
      end
    end
  end

  def define_yum_staging_tasks
    namespace :yum do
      namespace :staging do
        desc "Prepare staging environment for Yum repositories"
        task :prepare do
          yum_distributions.each do |distribution|
            prepare_staging(distribution)
          end
        end

        desc "Delete staging environment for Yum repositories"
        task :delete do
          yum_distributions.each do |distribution|
            delete_staging(distribution)
          end
        end
      end
    end
  end

  def define_yum_rc_tasks
    namespace :yum do
      namespace :rc do
        base_dir = "#{yum_rc_repositories_dir}/base"
        incoming_dir = "#{yum_rc_repositories_dir}/incoming"
        upload_dir = "#{yum_rc_repositories_dir}/upload"

        desc "Copy RPM packages"
        task :copy do
          yum_targets.each do |distribution, distribution_version|
            progress_label = "Copying: #{distribution} #{distribution_version}"
            progress_reporter = ProgressReporter.new(progress_label)

            destination_prefix = [
              incoming_dir,
              distribution,
              distribution_version,
            ].join("/")
            rm_rf(destination_prefix, verbose: verbose?)
            source_dir_prefix =
              "#{artifacts_dir}/#{distribution}-#{distribution_version}"
            Dir.glob("#{source_dir_prefix}*/**/*") do |path|
              next if File.directory?(path)
              base_name = File.basename(path)
              type = base_name.split(".")[-2]
              destination_paths = []
              case type
              when "src"
                destination_paths << [
                  destination_prefix,
                  "Source",
                  "SPackages",
                  base_name,
                ].join("/")
              when "noarch"
                yum_architectures.each do |architecture|
                  destination_paths << [
                    destination_prefix,
                    architecture,
                    "Packages",
                    base_name,
                  ].join("/")
                end
              else
                destination_paths << [
                  destination_prefix,
                  type,
                  "Packages",
                  base_name,
                ].join("/")
              end
              destination_paths.each do |destination_path|
                copy_artifact(path,
                              destination_path,
                              progress_reporter)
              end
              case base_name
              when /\A(apache-arrow-release)-.*\.noarch\.rpm\z/
                package_name = $1
                latest_release_package_path = [
                  destination_prefix,
                  "#{package_name}-latest.rpm"
                ].join("/")
                copy_artifact(path,
                              latest_release_package_path,
                              progress_reporter)
              end
            end

            progress_reporter.finish
          end
        end

        desc "Download repodata for RC Yum repositories"
        task :download do
          yum_distributions.each do |distribution|
            distribution_dir = "#{base_dir}/#{distribution}"
            download_distribution(distribution,
                                  distribution_dir,
                                  :base,
                                  pattern: /\/repodata\//)
          end
        end

        desc "Sign RPM packages"
        task :sign do
          rpm_sign(incoming_dir)
          yum_targets.each do |distribution, distribution_version|
            source_dir = [
              incoming_dir,
              distribution,
              distribution_version,
            ].join("/")
            sign_dir("#{distribution}-#{distribution_version}",
                     source_dir)
          end
        end

        desc "Update RC Yum repositories"
        task :update do
          yum_update(base_dir, incoming_dir)
          yum_targets.each do |distribution, distribution_version|
            target_dir = [
              incoming_dir,
              distribution,
              distribution_version,
            ].join("/")
            target_dir = Pathname(target_dir)
            next unless target_dir.directory?
            target_dir.glob("*") do |arch_dir|
              next unless arch_dir.directory?
              sign_label =
                "#{distribution}-#{distribution_version} #{arch_dir.basename}"
              sign_dir(sign_label,
                       arch_dir.to_s)
            end
          end
        end

        desc "Upload RC Yum repositories"
        task :upload => yum_rc_repositories_dir do
          yum_distributions.each do |distribution|
            incoming_target_dir = "#{incoming_dir}/#{distribution}"
            upload_target_dir = "#{upload_dir}/#{distribution}"

            rm_rf(upload_target_dir, verbose: verbose?)
            mkdir_p(upload_target_dir, verbose: verbose?)
            cp_r(Dir.glob("#{incoming_target_dir}/*"),
                 upload_target_dir.to_s,
                 preserve: true,
                 verbose: verbose?)
            write_uploaded_files(upload_target_dir)

            uploader = ArtifactoryUploader.new(api_key: artifactory_api_key,
                                               distribution: distribution,
                                               rc: rc,
                                               source: upload_target_dir,
                                               staging: staging?,
                                               sync: true,
                                               sync_pattern: /\/repodata\//)
            uploader.upload
          end
        end
      end

      desc "Release RC Yum packages"
      yum_rc_tasks = [
        "yum:rc:copy",
        "yum:rc:download",
        "yum:rc:sign",
        "yum:rc:update",
        "yum:rc:upload",
      ]
      yum_rc_tasks.unshift("yum:staging:prepare") if staging?
      task :rc => yum_rc_tasks
    end
  end

  def define_yum_release_tasks
    directory yum_release_repositories_dir

    namespace :yum do
      desc "Release Yum packages"
      task :release => yum_release_repositories_dir do
        yum_distributions.each do |distribution|
          release_distribution(distribution,
                               list: uploaded_files_name)

          # Remove old repodata
          distribution_dir = "#{yum_release_repositories_dir}/#{distribution}"
          download_distribution(distribution,
                                distribution_dir,
                                :rc,
                                pattern: /\/repodata\//)
          uploader = ArtifactoryUploader.new(api_key: artifactory_api_key,
                                             distribution: distribution,
                                             source: distribution_dir,
                                             staging: staging?,
                                             sync: true,
                                             sync_pattern: /\/repodata\//)
          uploader.upload
        end
      end
    end
  end

  def define_yum_tasks
    define_yum_staging_tasks
    define_yum_rc_tasks
    define_yum_release_tasks
  end

  def define_generic_data_rc_tasks(label,
                                   id,
                                   rc_dir,
                                   target_files_glob)
    directory rc_dir

    namespace id do
      namespace :rc do
        desc "Copy #{label} packages"
        task :copy => rc_dir do
          progress_label = "Copying: #{label}"
          progress_reporter = ProgressReporter.new(progress_label)

          Pathname(artifacts_dir).glob(target_files_glob) do |path|
            next if path.directory?
            destination_path = [
              rc_dir,
              path.basename.to_s,
            ].join("/")
            copy_artifact(path, destination_path, progress_reporter)
          end

          progress_reporter.finish
        end

        desc "Sign #{label} packages"
        task :sign => rc_dir do
          sign_dir(label, rc_dir)
        end

        desc "Upload #{label} packages"
        task :upload do
          uploader =
            ArtifactoryUploader.new(api_key: artifactory_api_key,
                                    destination_prefix: full_version,
                                    distribution: id.to_s,
                                    rc: rc,
                                    source: rc_dir,
                                    staging: staging?)
          uploader.upload
        end
      end

      desc "Release RC #{label} packages"
      rc_tasks = [
        "#{id}:rc:copy",
        "#{id}:rc:sign",
        "#{id}:rc:upload",
      ]
      task :rc => rc_tasks
    end
  end

  def define_generic_data_release_tasks(label, id, release_dir)
    directory release_dir

    namespace id do
      desc "Release #{label} packages"
      task :release do
        release_distribution(id.to_s,
                             rc_prefix: full_version,
                             release_prefix: version)
      end
    end
  end

  def define_generic_data_tasks(label,
                                id,
                                rc_dir,
                                release_dir,
                                target_files_glob)
    define_generic_data_rc_tasks(label, id, rc_dir, target_files_glob)
    define_generic_data_release_tasks(label, id, release_dir)
  end

  def define_docs_tasks
    define_generic_data_tasks("Docs",
                              :docs,
                              "#{rc_dir}/docs/#{full_version}",
                              "#{release_dir}/docs/#{full_version}",
                              "test-ubuntu-default-docs/**/*")
  end

  def define_nuget_tasks
    define_generic_data_tasks("NuGet",
                              :nuget,
                              "#{rc_dir}/nuget/#{full_version}",
                              "#{release_dir}/nuget/#{full_version}",
                              "nuget/**/*")
  end

  def define_python_tasks
    define_generic_data_tasks("Python",
                              :python,
                              "#{rc_dir}/python/#{full_version}",
                              "#{release_dir}/python/#{full_version}",
                              "{python-sdist,wheel-*}/**/*")
  end

  def define_r_rc_tasks(label, id, rc_dir)
    directory rc_dir

    namespace id do
      namespace :rc do
        desc "Prepare #{label} packages"
        task :prepare => rc_dir do
          progress_label = "Preparing #{label}"
          progress_reporter = ProgressReporter.new(progress_label)

          pattern = "r-binary-packages/r-lib*.{zip,tgz}"
          Pathname(artifacts_dir).glob(pattern) do |path|
            destination_path = [
              rc_dir,
              # r-lib__libarrow__bin__centos-7__arrow-8.0.0.zip
              # --> libarrow/bin/centos-7/arrow-8.0.0.zip
              path.basename.to_s.gsub(/\Ar-lib__/, "").gsub(/__/, "/"),
            ].join("/")
            copy_artifact(path, destination_path, progress_reporter)
          end

          progress_reporter.finish
        end

        desc "Sign #{label} packages"
        task :sign => rc_dir do
          sign_dir(label, rc_dir)
        end

        desc "Upload #{label} packages"
        task :upload do
          uploader =
            ArtifactoryUploader.new(api_key: artifactory_api_key,
                                    destination_prefix: full_version,
                                    distribution: id.to_s,
                                    rc: rc,
                                    source: rc_dir,
                                    staging: staging?)
          uploader.upload
        end
      end

      desc "Release RC #{label} packages"
      rc_tasks = [
        "#{id}:rc:prepare",
        "#{id}:rc:sign",
        "#{id}:rc:upload",
      ]
      task :rc => rc_tasks
    end
  end

  def define_r_tasks
    label = "R"
    id = :r
    r_rc_dir = "#{rc_dir}/r/#{full_version}"
    r_release_dir = "#{release_dir}/r/#{full_version}"
    define_r_rc_tasks(label, id, r_rc_dir)
    define_generic_data_release_tasks(label, id, r_release_dir)
  end

  def define_summary_tasks
    namespace :summary do
      desc "Show RC summary"
      task :rc do
        suffix = ""
        suffix << "-staging" if staging?
        puts(<<-SUMMARY)
Success! The release candidate binaries are available here:
  https://apache.jfrog.io/artifactory/arrow/almalinux#{suffix}-rc/
  https://apache.jfrog.io/artifactory/arrow/amazon-linux#{suffix}-rc/
  https://apache.jfrog.io/artifactory/arrow/centos#{suffix}-rc/
  https://apache.jfrog.io/artifactory/arrow/debian#{suffix}-rc/
  https://apache.jfrog.io/artifactory/arrow/docs#{suffix}-rc/
  https://apache.jfrog.io/artifactory/arrow/nuget#{suffix}-rc/#{full_version}
  https://apache.jfrog.io/artifactory/arrow/python#{suffix}-rc/#{full_version}
  https://apache.jfrog.io/artifactory/arrow/r#{suffix}-rc/#{full_version}
  https://apache.jfrog.io/artifactory/arrow/ubuntu#{suffix}-rc/
        SUMMARY
      end

      desc "Show release summary"
      task :release do
        suffix = ""
        suffix << "-staging" if staging?
        puts(<<-SUMMARY)
Success! The release binaries are available here:
  https://apache.jfrog.io/artifactory/arrow/almalinux#{suffix}/
  https://apache.jfrog.io/artifactory/arrow/amazon-linux#{suffix}/
  https://apache.jfrog.io/artifactory/arrow/centos#{suffix}/
  https://apache.jfrog.io/artifactory/arrow/debian#{suffix}/
  https://apache.jfrog.io/artifactory/arrow/docs#{suffix}/
  https://apache.jfrog.io/artifactory/arrow/nuget#{suffix}/#{version}
  https://apache.jfrog.io/artifactory/arrow/python#{suffix}/#{version}
  https://apache.jfrog.io/artifactory/arrow/r#{suffix}/#{version}
  https://apache.jfrog.io/artifactory/arrow/ubuntu#{suffix}/
        SUMMARY
      end
    end
  end
end<|MERGE_RESOLUTION|>--- conflicted
+++ resolved
@@ -1087,10 +1087,6 @@
       ["debian", "bookworm", "main"],
       ["ubuntu", "bionic", "main"],
       ["ubuntu", "focal", "main"],
-<<<<<<< HEAD
-      ["ubuntu", "impish", "main"],
-=======
->>>>>>> 7fe71f5c
       ["ubuntu", "jammy", "main"],
     ]
   end
