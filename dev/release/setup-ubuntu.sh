#!/bin/bash
#
# Licensed to the Apache Software Foundation (ASF) under one
# or more contributor license agreements.  See the NOTICE file
# distributed with this work for additional information
# regarding copyright ownership.  The ASF licenses this file
# to you under the Apache License, Version 2.0 (the
# "License"); you may not use this file except in compliance
# with the License.  You may obtain a copy of the License at
#
#   http://www.apache.org/licenses/LICENSE-2.0
#
# Unless required by applicable law or agreed to in writing,
# software distributed under the License is distributed on an
# "AS IS" BASIS, WITHOUT WARRANTIES OR CONDITIONS OF ANY
# KIND, either express or implied.  See the License for the
# specific language governing permissions and limitations
# under the License.

# A script to install dependencies required for release
# verification on Ubuntu.

set -exu

codename=$(. /etc/os-release && echo ${UBUNTU_CODENAME})

case ${codename} in
  bionic)
    llvm=12
    nlohmann_json=
    python=3.8
    apt-get update -y -q
    apt-get install -y -q --no-install-recommends \
      apt-transport-https \
      ca-certificates \
      gnupg \
      wget
    wget -O - https://apt.llvm.org/llvm-snapshot.gpg.key | apt-key add - && \
    echo "deb https://apt.llvm.org/${codename}/ llvm-toolchain-${codename}-${llvm} main" > \
      /etc/apt/sources.list.d/llvm.list
    apt-get update -y -q
    apt-get install -y -q --no-install-recommends \
      llvm-${llvm}-dev
    ;;
  *)
    nlohmann_json=3
    python=3
    apt-get update -y -q
    apt-get install -y -q --no-install-recommends \
      llvm-dev
    ;;
esac

apt-get install -y -q --no-install-recommends \
  build-essential \
  clang \
  cmake \
  curl \
  git \
  gnupg \
  libcurl4-openssl-dev \
  libgirepository1.0-dev \
  libglib2.0-dev \
  libsqlite3-dev \
  libssl-dev \
  maven \
  ninja-build \
  nlohmann-json${nlohmann_json}-dev \
  openjdk-11-jdk \
  pkg-config \
  python${python}-dev \
  python${python}-venv \
  python3-pip \
<<<<<<< HEAD
  python${python}-dev \
  python${python}-venv \
  ruby-dev \
  wget \
  tzdata
=======
  ruby-dev \
  tzdata \
  wget
>>>>>>> 7fe71f5c

case ${codename} in
  bionic)
    python${python} -m pip install -U pip
    update-alternatives \
      --install /usr/bin/python3 python3 /usr/bin/python${python} 1
    ;;
esac<|MERGE_RESOLUTION|>--- conflicted
+++ resolved
@@ -71,17 +71,9 @@
   python${python}-dev \
   python${python}-venv \
   python3-pip \
-<<<<<<< HEAD
-  python${python}-dev \
-  python${python}-venv \
-  ruby-dev \
-  wget \
-  tzdata
-=======
   ruby-dev \
   tzdata \
   wget
->>>>>>> 7fe71f5c
 
 case ${codename} in
   bionic)
