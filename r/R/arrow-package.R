--- conflicted
+++ resolved
@@ -23,11 +23,7 @@
 #' @importFrom rlang eval_tidy new_data_mask syms env new_environment env_bind set_names exec
 #' @importFrom rlang is_bare_character quo_get_expr quo_get_env quo_set_expr .data seq2 is_interactive
 #' @importFrom rlang expr caller_env is_character quo_name is_quosure enexpr enexprs as_quosure
-<<<<<<< HEAD
-#' @importFrom rlang is_list call2 is_empty as_function as_label
-=======
 #' @importFrom rlang is_list call2 is_empty as_function as_label arg_match
->>>>>>> 7fe71f5c
 #' @importFrom tidyselect vars_pull vars_rename vars_select eval_select
 #' @useDynLib arrow, .registration = TRUE
 #' @keywords internal
@@ -35,15 +31,8 @@
 
 #' @importFrom vctrs s3_register vec_size vec_cast vec_unique
 .onLoad <- function(...) {
-<<<<<<< HEAD
-  if (arrow_available()) {
-    # Make sure C++ knows on which thread it is safe to call the R API
-    InitializeMainRThread()
-  }
-=======
   # Make sure C++ knows on which thread it is safe to call the R API
   InitializeMainRThread()
->>>>>>> 7fe71f5c
 
   dplyr_methods <- paste0(
     "dplyr::",
@@ -86,15 +75,8 @@
     configure_tzdb()
   }
 
-<<<<<<< HEAD
-  if (arrow_available()) {
-    # register extension types that we use internally
-    reregister_extension_type(vctrs_extension_type(vctrs::unspecified()))
-  }
-=======
   # register extension types that we use internally
   reregister_extension_type(vctrs_extension_type(vctrs::unspecified()))
->>>>>>> 7fe71f5c
 
   invisible()
 }
@@ -110,65 +92,6 @@
       "Timezones will not be available to Arrow compute functions."
     )
     packageStartupMessage(msg)
-<<<<<<< HEAD
-  } else {
-    # Just to be extra safe, let's wrap this in a try();
-    # we don't a failed startup message to prevent the package from loading
-    try({
-      features <- arrow_info()$capabilities
-      # That has all of the #ifdef features, plus the compression libs and the
-      # string libraries (but not the memory allocators, they're added elsewhere)
-      #
-      # Let's print a message if some are off
-      if (some_features_are_off(features)) {
-        packageStartupMessage(
-          paste(
-            "Some features are not enabled in this build of Arrow.",
-            "Run `arrow_info()` for more information."
-          )
-        )
-      }
-    })
-  }
-}
-
-#' Is the C++ Arrow library available?
-#'
-#' You won't generally need to call these function, but they're made available
-#' for diagnostic purposes.
-#' @return `TRUE` or `FALSE` depending on whether the package was installed
-#' with:
-#' * The Arrow C++ library (check with `arrow_available()`)
-#' * Arrow Dataset support enabled (check with `arrow_with_dataset()`)
-#' * Parquet support enabled (check with `arrow_with_parquet()`)
-#' * JSON support enabled (check with `arrow_with_json()`)
-#' * Amazon S3 support enabled (check with `arrow_with_s3()`)
-#' @export
-#' @examples
-#' arrow_available()
-#' arrow_with_dataset()
-#' arrow_with_parquet()
-#' arrow_with_json()
-#' arrow_with_s3()
-#' @seealso If any of these are `FALSE`, see
-#' `vignette("install", package = "arrow")` for guidance on reinstalling the
-#' package.
-arrow_available <- function() {
-  tryCatch(.Call(`_arrow_available`), error = function(e) {
-    return(FALSE)
-  })
-}
-
-#' @rdname arrow_available
-#' @export
-arrow_with_dataset <- function() {
-  if (on_old_windows()) {
-    # 32-bit rtools 3.5 does not properly implement the std::thread expectations
-    # but we can't just disable ARROW_DATASET in that build,
-    # so report it as "off" here.
-    return(FALSE)
-=======
->>>>>>> 7fe71f5c
   }
 }
 
@@ -212,131 +135,6 @@
   !is_false(getOption("arrow.use_threads"))
 }
 
-<<<<<<< HEAD
-#' Report information on the package's capabilities
-#'
-#' This function summarizes a number of build-time configurations and run-time
-#' settings for the Arrow package. It may be useful for diagnostics.
-#' @return A list including version information, boolean "capabilities", and
-#' statistics from Arrow's memory allocator, and also Arrow's run-time
-#' information.
-#' @export
-#' @importFrom utils packageVersion
-arrow_info <- function() {
-  opts <- options()
-  out <- list(
-    version = packageVersion("arrow"),
-    libarrow = arrow_available(),
-    options = opts[grep("^arrow\\.", names(opts))]
-  )
-  if (out$libarrow) {
-    pool <- default_memory_pool()
-    runtimeinfo <- runtime_info()
-    buildinfo <- build_info()
-    compute_funcs <- list_compute_functions()
-    out <- c(out, list(
-      capabilities = c(
-        dataset = arrow_with_dataset(),
-        engine = arrow_with_engine(),
-        parquet = arrow_with_parquet(),
-        json = arrow_with_json(),
-        s3 = arrow_with_s3(),
-        utf8proc = "utf8_upper" %in% compute_funcs,
-        re2 = "replace_substring_regex" %in% compute_funcs,
-        vapply(tolower(names(CompressionType)[-1]), codec_is_available, logical(1))
-      ),
-      memory_pool = list(
-        backend_name = pool$backend_name,
-        bytes_allocated = pool$bytes_allocated,
-        max_memory = pool$max_memory,
-        available_backends = supported_memory_backends()
-      ),
-      runtime_info = list(
-        simd_level = runtimeinfo[1],
-        detected_simd_level = runtimeinfo[2]
-      ),
-      build_info = list(
-        cpp_version = buildinfo[1],
-        cpp_compiler = buildinfo[2],
-        cpp_compiler_version = buildinfo[3],
-        cpp_compiler_flags = buildinfo[4],
-        # git_id is "" if not built from a git checkout
-        # convert that to NULL
-        git_id = if (nzchar(buildinfo[5])) buildinfo[5]
-      )
-    ))
-  }
-  structure(out, class = "arrow_info")
-}
-
-some_features_are_off <- function(features) {
-  # `features` is a named logical vector (as in arrow_info()$capabilities)
-  # Let's exclude some less relevant ones
-  blocklist <- c("lzo", "bz2", "brotli", "engine")
-  # Return TRUE if any of the other features are FALSE
-  !all(features[setdiff(names(features), blocklist)])
-}
-
-#' @export
-print.arrow_info <- function(x, ...) {
-  print_key_values <- function(title, vals, ...) {
-    # Make a key-value table for printing, no column names
-    df <- data.frame(vals, stringsAsFactors = FALSE, ...)
-    names(df) <- ""
-
-    cat(title, ":\n", sep = "")
-    print(df)
-    cat("\n")
-  }
-  cat("Arrow package version: ", format(x$version), "\n\n", sep = "")
-  if (x$libarrow) {
-    print_key_values("Capabilities", c(
-      x$capabilities,
-      jemalloc = "jemalloc" %in% x$memory_pool$available_backends,
-      mimalloc = "mimalloc" %in% x$memory_pool$available_backends
-    ))
-    if (some_features_are_off(x$capabilities) && identical(tolower(Sys.info()[["sysname"]]), "linux")) {
-      # Only on linux because (e.g.) we disable certain features on purpose on rtools35 and solaris
-      cat(
-        "To reinstall with more optional capabilities enabled, see\n",
-        "  https://arrow.apache.org/docs/r/articles/install.html\n\n"
-      )
-    }
-
-    if (length(x$options)) {
-      print_key_values("Arrow options()", map_chr(x$options, format))
-    }
-
-    format_bytes <- function(b, units = "auto", digits = 2L, ...) {
-      format(structure(b, class = "object_size"), units = units, digits = digits, ...)
-    }
-    print_key_values("Memory", c(
-      Allocator = x$memory_pool$backend_name,
-      # utils:::format.object_size is not properly vectorized
-      Current = format_bytes(x$memory_pool$bytes_allocated, ...),
-      Max = format_bytes(x$memory_pool$max_memory, ...)
-    ))
-    print_key_values("Runtime", c(
-      `SIMD Level` = x$runtime_info$simd_level,
-      `Detected SIMD Level` = x$runtime_info$detected_simd_level
-    ))
-    print_key_values("Build", c(
-      `C++ Library Version` = x$build_info$cpp_version,
-      `C++ Compiler` = x$build_info$cpp_compiler,
-      `C++ Compiler Version` = x$build_info$cpp_compiler_version,
-      `Git ID` = x$build_info$git_id
-    ))
-  } else {
-    cat(
-      "Arrow C++ library not available. See https://arrow.apache.org/docs/r/articles/install.html ",
-      "for troubleshooting.\n"
-    )
-  }
-  invisible(x)
-}
-
-=======
->>>>>>> 7fe71f5c
 option_compress_metadata <- function() {
   !is_false(getOption("arrow.compress_metadata"))
 }