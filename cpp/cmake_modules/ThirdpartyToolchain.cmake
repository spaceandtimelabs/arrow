--- conflicted
+++ resolved
@@ -4026,12 +4026,9 @@
   if(ABSL_VENDORED)
     list(APPEND GOOGLE_CLOUD_CPP_PREFIX_PATH_LIST ${ABSL_PREFIX})
   endif()
-<<<<<<< HEAD
-=======
   if(ZLIB_VENDORED)
     list(APPEND GOOGLE_CLOUD_CPP_PREFIX_PATH_LIST ${ZLIB_PREFIX})
   endif()
->>>>>>> 7fe71f5c
   list(APPEND GOOGLE_CLOUD_CPP_PREFIX_PATH_LIST ${CRC32C_PREFIX})
   list(APPEND GOOGLE_CLOUD_CPP_PREFIX_PATH_LIST ${NLOHMANN_JSON_PREFIX})
 
@@ -4066,12 +4063,9 @@
   if(ABSL_VENDORED)
     add_dependencies(google_cloud_cpp_dependencies absl_ep)
   endif()
-<<<<<<< HEAD
-=======
   if(ZLIB_VENDORED)
     add_dependencies(google_cloud_cpp_dependencies zlib_ep)
   endif()
->>>>>>> 7fe71f5c
   add_dependencies(google_cloud_cpp_dependencies crc32c_ep)
   add_dependencies(google_cloud_cpp_dependencies nlohmann_json::nlohmann_json)
 
@@ -4133,10 +4127,6 @@
                         absl::optional
                         absl::span
                         absl::time
-<<<<<<< HEAD
-                        Threads::Threads
-                        OpenSSL::Crypto)
-=======
                         absl::variant
                         Threads::Threads
                         OpenSSL::Crypto)
@@ -4155,7 +4145,6 @@
                         nlohmann_json::nlohmann_json
                         OpenSSL::SSL
                         OpenSSL::Crypto)
->>>>>>> 7fe71f5c
 
   add_library(google-cloud-cpp::storage STATIC IMPORTED)
   set_target_properties(google-cloud-cpp::storage
