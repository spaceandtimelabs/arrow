--- conflicted
+++ resolved
@@ -283,16 +283,6 @@
   const char* kind_name() const override { return "ConsumingSinkNode"; }
 
   Status StartProducing() override {
-<<<<<<< HEAD
-    START_SPAN(span_, std::string(kind_name()) + ":" + label(),
-               {{"node.label", label()},
-                {"node.detail", ToString()},
-                {"node.kind", kind_name()}});
-    DCHECK_GT(inputs_.size(), 0);
-    RETURN_NOT_OK(consumer_->Init(inputs_[0]->output_schema()));
-    finished_ = Future<>::Make();
-    END_SPAN_ON_FUTURE_COMPLETION(span_, finished_, this);
-=======
     START_COMPUTE_SPAN(span_, std::string(kind_name()) + ":" + label(),
                        {{"node.label", label()},
                         {"node.detail", ToString()},
@@ -314,7 +304,6 @@
       output_schema = schema(std::move(fields));
     }
     RETURN_NOT_OK(consumer_->Init(output_schema, this));
->>>>>>> 7fe71f5c
     return Status::OK();
   }
 
@@ -412,14 +401,10 @@
   TableSinkNodeConsumer(std::shared_ptr<Table>* out, MemoryPool* pool)
       : out_(out), pool_(pool) {}
 
-<<<<<<< HEAD
-  Status Init(const std::shared_ptr<Schema>& schema) override {
-=======
   Status Init(const std::shared_ptr<Schema>& schema,
               BackpressureControl* backpressure_control) override {
     // If the user is collecting into a table then backpressure is meaningless
     ARROW_UNUSED(backpressure_control);
->>>>>>> 7fe71f5c
     schema_ = schema;
     return Status::OK();
   }
